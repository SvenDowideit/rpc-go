/*********************************************************************
 * Copyright (c) Intel Corporation 2021
 * SPDX-License-Identifier: Apache-2.0
 **********************************************************************/
package pthi

import (
	"bytes"
	"encoding/binary"
	"errors"
	"rpc/pkg/heci"
)

type PTHICommand struct {
	heci heci.Heci
}

func NewPTHICommand() PTHICommand {
	heci := heci.Heci{}

	heci.Init()
	return PTHICommand{
		heci: heci,
	}
}
func (pthi *PTHICommand) Close() {
	pthi.heci.Close()
}
func (pthi *PTHICommand) Call(command []byte, commandSize uint32) (result []byte, err error) {
	size := pthi.heci.GetBufferSize()

	bytesWritten, err := pthi.heci.SendMessage(command, &commandSize)
	if err != nil {
		return nil, err
	}
	if bytesWritten != uint32(len(command)) {
		return nil, errors.New("amt internal error")
	}
	readBuffer := make([]byte, size)
	bytesRead, err := pthi.heci.ReceiveMessage(readBuffer, &size)
	if err != nil {
		return nil, err
	}

	if bytesRead == 0 {
		return nil, errors.New("empty response from AMT")
	}
	return readBuffer, nil
}
func CreateRequestHeader(command uint32, length uint32) MessageHeader {
	return MessageHeader{
		Version: Version{
			MajorNumber: 1,
			MinorNumber: 1,
		},
		Reserved: 0,
		Command: CommandFormat{
			val: command,
		},
		Length: length,
	}
}

func (pthi *PTHICommand) GetUUID() (uuid string, err error) {
	commandSize := (uint32)(12) //(uint32)(unsafe.Sizeof(GetUUIDRequest{}))
	command := GetUUIDRequest{
		Header: CreateRequestHeader(GET_UUID_REQUEST, 0),
	}
	var bin_buf bytes.Buffer
	binary.Write(&bin_buf, binary.LittleEndian, command)
	result, err := pthi.Call(bin_buf.Bytes(), commandSize)
	if err != nil {
		return "", err
	}
	buf2 := bytes.NewBuffer(result)
	response := GetUUIDResponse{
		Header: readHeaderResponse(buf2),
	}

	binary.Read(buf2, binary.LittleEndian, &response.UUID)

	return string(([]byte)(response.UUID[:])), nil
}

func (pthi *PTHICommand) GetControlMode() (state int, err error) {
	commandSize := (uint32)(12)
	command := GetControlModeRequest{
		Header: CreateRequestHeader(GET_CONTROL_MODE_REQUEST, 0),
	}
	var bin_buf bytes.Buffer
	binary.Write(&bin_buf, binary.LittleEndian, command)
	result, err := pthi.Call(bin_buf.Bytes(), commandSize)
	if err != nil {
		return -1, err
	}
	buf2 := bytes.NewBuffer(result)
	response := GetControlModeResponse{
		Header: readHeaderResponse(buf2),
	}

	binary.Read(buf2, binary.LittleEndian, &response.State)

	return response.State, nil
}

func readHeaderResponse(header *bytes.Buffer) ResponseMessageHeader {
	response := ResponseMessageHeader{}

	binary.Read(header, binary.LittleEndian, &response.Header.Version.MajorNumber)
	binary.Read(header, binary.LittleEndian, &response.Header.Version.MinorNumber)
	binary.Read(header, binary.LittleEndian, &response.Header.Reserved)
	binary.Read(header, binary.LittleEndian, &response.Header.Command.val)
	// binary.Read(header, binary.LittleEndian, &response.Header.Header.Command.fields)
	binary.Read(header, binary.LittleEndian, &response.Header.Length)
	binary.Read(header, binary.LittleEndian, &response.Status)

	return response
}

func (pthi *PTHICommand) GetDNSSuffix() (suffix string, err error) {
	commandSize := (uint32)(12)
	command := GetPKIFQDNSuffixRequest{
		Header: CreateRequestHeader(GET_PKI_FQDN_SUFFIX_REQUEST, 0),
	}
	var bin_buf bytes.Buffer
	binary.Write(&bin_buf, binary.LittleEndian, command)
	result, err := pthi.Call(bin_buf.Bytes(), commandSize)
	if err != nil {
		return "", err
	}
	buf2 := bytes.NewBuffer(result)
	response := GetPKIFQDNSuffixResponse{
		Header: readHeaderResponse(buf2),
	}

	binary.Read(buf2, binary.LittleEndian, &response.Suffix.Length)
	binary.Read(buf2, binary.LittleEndian, &response.Suffix.Buffer)

	if int(response.Suffix.Length) > 0 {
		return string(response.Suffix.Buffer[:response.Suffix.Length]), nil
	}

	return "", nil
}

func (pthi *PTHICommand) GetCertificateHashes() (hashEntryList []CertHashEntry, err error) {
	// Enumerate a list of hash handles to request from
	enumerateCommandSize := (uint32)(12)
	enumerateCommand := GetHashHandlesRequest{
		Header: CreateRequestHeader(ENUMERATE_HASH_HANDLES_REQUEST, 0),
	}
	var EnumerateBin_buf bytes.Buffer
	binary.Write(&EnumerateBin_buf, binary.LittleEndian, enumerateCommand)
	enumerateResult, err := pthi.Call(EnumerateBin_buf.Bytes(), enumerateCommandSize)
	if err != nil {
		emptyHashList := []CertHashEntry{}
		return emptyHashList, err
	}
	enumerateBuf2 := bytes.NewBuffer(enumerateResult)
	enumerateResponse := GetHashHandlesResponse{
		Header: readHeaderResponse(enumerateBuf2),
	}

	binary.Read(enumerateBuf2, binary.LittleEndian, &enumerateResponse.HashHandles.Length)
	binary.Read(enumerateBuf2, binary.LittleEndian, &enumerateResponse.HashHandles.Handles)

	// Request from the enumerated list and return cert hashes
	for i := 0; i < int(enumerateResponse.HashHandles.Length); i++ {
		commandSize := (uint32)(16)
		command := GetCertHashEntryRequest{
			Header:     CreateRequestHeader(GET_CERTHASH_ENTRY_REQUEST, 4),
			HashHandle: enumerateResponse.HashHandles.Handles[i],
		}
		var bin_buf bytes.Buffer
		binary.Write(&bin_buf, binary.LittleEndian, command)
		result, err := pthi.Call(bin_buf.Bytes(), commandSize)
		if err != nil {
			emptyHashList := []CertHashEntry{}
			return emptyHashList, err
		}
		buf2 := bytes.NewBuffer(result)
		response := GetCertHashEntryResponse{
			Header: readHeaderResponse(buf2),
		}

		binary.Read(buf2, binary.LittleEndian, &response.Hash.IsDefault)
		binary.Read(buf2, binary.LittleEndian, &response.Hash.IsActive)
		binary.Read(buf2, binary.LittleEndian, &response.Hash.CertificateHash)
		binary.Read(buf2, binary.LittleEndian, &response.Hash.HashAlgorithm)
		binary.Read(buf2, binary.LittleEndian, &response.Hash.Name.Length)
		binary.Read(buf2, binary.LittleEndian, &response.Hash.Name.Buffer)

		hashEntryList = append(hashEntryList, response.Hash)
	}

	return hashEntryList, nil
}

func (pthi *PTHICommand) GetRemoteAccessConnectionStatus() (RAStatus GetRemoteAccessConnectionStatusResponse, err error) {
	commandSize := (uint32)(12)
	command := GetRemoteAccessConnectionStatusRequest{
		Header: CreateRequestHeader(GET_REMOTE_ACCESS_CONNECTION_STATUS_REQUEST, 0),
	}
	var bin_buf bytes.Buffer
	binary.Write(&bin_buf, binary.LittleEndian, command)
	result, err := pthi.Call(bin_buf.Bytes(), commandSize)
	if err != nil {
		emptyResponse := GetRemoteAccessConnectionStatusResponse{}
		return emptyResponse, err
	}
	buf2 := bytes.NewBuffer(result)
	response := GetRemoteAccessConnectionStatusResponse{
		Header: readHeaderResponse(buf2),
	}

	binary.Read(buf2, binary.LittleEndian, &response.NetworkStatus)
	binary.Read(buf2, binary.LittleEndian, &response.RemoteStatus)
	binary.Read(buf2, binary.LittleEndian, &response.RemoteTrigger)
	binary.Read(buf2, binary.LittleEndian, &response.MPSHostname.Length)
	binary.Read(buf2, binary.LittleEndian, &response.MPSHostname.Buffer)

	return response, nil
}

func (pthi *PTHICommand) GetLANInterfaceSettings(useWireless bool) (LANInterface GetLANInterfaceSettingsResponse, err error) {
<<<<<<< HEAD
	commandSize := (uint32)(16)
=======
	commandSize := (uint32)(13)
>>>>>>> 18c56763
	command := GetLANInterfaceSettingsRequest{
		Header: CreateRequestHeader(GET_LAN_INTERFACE_SETTINGS_REQUEST, 4),
	}
	var bin_buf bytes.Buffer
	binary.Write(&bin_buf, binary.LittleEndian, command)
	result, err := pthi.Call(bin_buf.Bytes(), commandSize)
	if err != nil {
		emptySettings := GetLANInterfaceSettingsResponse{}
		return emptySettings, err
	}
	buf2 := bytes.NewBuffer(result)
	response := GetLANInterfaceSettingsResponse{
		Header: readHeaderResponse(buf2),
	}

	binary.Read(buf2, binary.LittleEndian, &response.Enabled)
	binary.Read(buf2, binary.LittleEndian, &response.Ipv4Address)
	binary.Read(buf2, binary.LittleEndian, &response.DhcpEnabled)
	binary.Read(buf2, binary.LittleEndian, &response.DhcpIpMode)
	binary.Read(buf2, binary.LittleEndian, &response.LinkStatus)
	binary.Read(buf2, binary.LittleEndian, &response.MacAddress)

	return response, nil
}

func (pthi *PTHICommand) GetLocalSystemAccount() (localAccount GetLocalSystemAccountResponse, err error) {
	commandSize := (uint32)(52)
	command := GetLocalSystemAccountRequest{
		Header: CreateRequestHeader(GET_LOCAL_SYSTEM_ACCOUNT_REQUEST, 40),
	}
	var bin_buf bytes.Buffer
	binary.Write(&bin_buf, binary.LittleEndian, command)
	result, err := pthi.Call(bin_buf.Bytes(), commandSize)
	if err != nil {
		emptyAccount := GetLocalSystemAccountResponse{}
		return emptyAccount, err
	}
	buf2 := bytes.NewBuffer(result)
	response := GetLocalSystemAccountResponse{
		Header: readHeaderResponse(buf2),
	}

	binary.Read(buf2, binary.LittleEndian, &response.Account.Username)
	binary.Read(buf2, binary.LittleEndian, &response.Account.Password)

	return response, nil
}<|MERGE_RESOLUTION|>--- conflicted
+++ resolved
@@ -223,11 +223,7 @@
 }
 
 func (pthi *PTHICommand) GetLANInterfaceSettings(useWireless bool) (LANInterface GetLANInterfaceSettingsResponse, err error) {
-<<<<<<< HEAD
 	commandSize := (uint32)(16)
-=======
-	commandSize := (uint32)(13)
->>>>>>> 18c56763
 	command := GetLANInterfaceSettingsRequest{
 		Header: CreateRequestHeader(GET_LAN_INTERFACE_SETTINGS_REQUEST, 4),
 	}
