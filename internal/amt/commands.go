/*********************************************************************
 * Copyright (c) Intel Corporation 2021
 * SPDX-License-Identifier: Apache-2.0
 **********************************************************************/
package amt

// #cgo linux CFLAGS: -g -Wno-error -Wformat -Wformat-security -D_POSIX -DBUILD_LIBRARY -D_FORTIFY_SOURCE=2 -fstack-protector-strong
// #cgo windows CFLAGS: -g -w -DMICROSTACK_NO_STDAFX -DWIN32 -DWIN64 -DNDEBUG -D_CONSOLE -DMICROSTACK_NO_STDAFX -DWINSOCK2 -DMICROSTACK_NOTLS -D_UNICODE -D_WINDOWS -D_WIN32_WINNT=0x0A00 -DBUILD_LIBRARY
// #cgo windows LDFLAGS: -lDbgHelp -lIphlpapi -lSetupapi -lws2_32 -lPsapi -lCrypt32 -lWintrust -lVersion -lWtsapi32 -lGdiplus -lUserenv -lgdi32 -lucrtbase
// #include "../../microlms/MicroLMS/main.c"
// #include "../../microlms/core/utils.c"
// #include "../../microlms/heci/HECIWin.c"
// #include "../../microlms/heci/HECILinux.c"
// #include "../../microlms/heci/LMEConnection.c"
// #include "../../microlms/heci/PTHICommand.c"
// #include "../../microlms/microstack/ILibAsyncServerSocket.c"
// #include "../../microlms/microstack/ILibAsyncSocket.c"
// #include "../../microlms/microstack/ILibLMS.c"
// #include "../../microlms/microstack/ILibParsers.c"
import "C"
import (
	"bytes"
	"encoding/binary"
	"errors"
	"fmt"
	"net"
	"os"
	"rpc/pkg/pthi"
	"rpc/pkg/utils"
	"strconv"
	"strings"
	"unsafe"
)

//TODO: Ensure pointers are freed properly throughout this file

// AMTUnicodeString ...
type AMTUnicodeString struct {
	Length uint16
	String [20]uint8 //[UNICODE_STRING_LEN]
}

// AMTVersionType ...
type AMTVersionType struct {
	Description AMTUnicodeString
	Version     AMTUnicodeString
}

// CodeVersions ...
type CodeVersions struct {
	BiosVersion   [65]uint8 //[BIOS_VERSION_LEN]
	VersionsCount uint32
	Versions      [50]AMTVersionType //[VERSIONS_NUMBER]
}

// AMTANSIString ...
type AMTANSIString struct {
	Length uint16
	Buffer [1000]C.char
}

// InterfaceSettings ...
type InterfaceSettings struct {
	IsEnabled   bool
	LinkStatus  string
	DHCPEnabled bool
	DHCPMode    string
	IPAddress   string //net.IP
	MACAddress  string
}

// RemoteAccessStatus holds connect status information
type RemoteAccessStatus struct {
	NetworkStatus string
	RemoteStatus  string
	RemoteTrigger string
	MPSHostname   string
}

// CCertHashEntry is used for reading data from the C call for Cert Hashes
type CCertHashEntry struct {
	CertificateHash [64]uint8
	HashAlgorithm   uint8
	IsActive        uint32
	IsDefault       uint32
	Name            AMTANSIString
}

// CertHashEntry is the GO struct for holding Cert Hash Entries
type CertHashEntry struct {
	Hash      string
	Name      string
	Algorithm string
	IsActive  bool
	IsDefault bool
}

// LocalSystemAccount holds username and password
type LocalSystemAccount struct {
	Username string
	Password string
}

type AMT interface {
	Initialize() (bool, error)
	GetVersionDataFromME(key string) (string, error)
	GetUUID() (string, error)
	GetUUIDV2() (string, error)
	GetControlMode() (int, error)
	GetControlModeV2() (int, error)
	GetOSDNSSuffix() (string, error)
	GetDNSSuffix() (string, error)
	GetDNSSuffixV2() (string, error)
	GetCertificateHashes() ([]CertHashEntry, error)
	GetCertificateHashesV2() ([]CertHashEntry, error)
	GetRemoteAccessConnectionStatus() (RemoteAccessStatus, error)
	GetRemoteAccessConnectionStatusV2() (RemoteAccessStatus, error)
	GetLANInterfaceSettings(useWireless bool) (InterfaceSettings, error)
	GetLANInterfaceSettingsV2(useWireless bool) (InterfaceSettings, error)
	GetLocalSystemAccount() (LocalSystemAccount, error)
	GetLocalSystemAccountV2() (LocalSystemAccount, error)
	InitiateLMS()
}

func ANSI2String(ansi pthi.AMTANSIString) string {
	output := ""
	for i := 0; i < int(ansi.Length); i++ {
		output = output + string(ansi.Buffer[i])
	}

	return output
}

type Command struct {
}

// Initialize determines if rpc is able to initialize the heci driver
func (amt Command) Initialize() (bool, error) {
	// initialize HECI interface
	result := C.heci_Init(nil, 0)
	if !*((*bool)(unsafe.Pointer(&result))) {
		return false, errors.New("unable to initialize")
	}

	return true, nil
}

// GetVersionDataFromME ...
func (amt Command) GetVersionDataFromME(key string) (string, error) {

	_, err := amt.Initialize()
	if err != nil {
		return "", err
	}
	//get code version
	codeVersion := CodeVersions{}
	packedCodeVersion := C.struct__CODE_VERSIONS{}
	status := C.pthi_GetCodeVersions(&packedCodeVersion)

	// additional versions
	if status == 0 {
		cdata := C.GoBytes(unsafe.Pointer(&packedCodeVersion), C.sizeof_struct__CODE_VERSIONS)
		buf := bytes.NewBuffer(cdata)
		binary.Read(buf, binary.LittleEndian, &codeVersion.BiosVersion)
		binary.Read(buf, binary.LittleEndian, &codeVersion.VersionsCount)
		binary.Read(buf, binary.LittleEndian, &codeVersion.Versions)

		for i := 0; i < int(codeVersion.VersionsCount); i++ {
			if string(codeVersion.Versions[i].Description.String[:codeVersion.Versions[i].Description.Length]) == key {
				return strings.Replace(string(codeVersion.Versions[i].Version.String[:]), "\u0000", "", -1), nil
			}
		}
	}

	return "", errors.New(key + " Not Found")
}

// GetUUID ...
func (amt Command) GetUUID() (string, error) {
	_, err := amt.Initialize()
	if err != nil {
		return "", err
	}
	//get code version
	//codeVersion := CodeVersions{}
	packedUUID := C.AMT_UUID{}
	status := C.pthi_GetUUID(&packedUUID)

	var hexValues [16]string

	if status == 0 {
		for i := 0; i < 16; i++ {
			hexValues[i] = fmt.Sprintf("%02x", int(packedUUID[i]))
		}

		uuidStr := hexValues[3] + hexValues[2] + hexValues[1] + hexValues[0] + "-" +
			hexValues[5] + hexValues[4] + "-" +
			hexValues[7] + hexValues[6] + "-" +
			hexValues[8] + hexValues[9] + "-" +
			hexValues[10] + hexValues[11] + hexValues[12] + hexValues[13] + hexValues[14] + hexValues[15]
		return uuidStr, nil

	}
	return "", errors.New("UUID not found")
}

// GetUUID ...
func (amt Command) GetUUIDV2() (string, error) {
	pthi := pthi.NewPTHICommand()
	defer pthi.Close()
	result, err := pthi.GetUUID()
	if err != nil {
		return "", err
	}

	var hexValues [16]string

	for i := 0; i < 16; i++ {
		hexValues[i] = fmt.Sprintf("%02x", int(result[i]))
	}

	uuidStr := hexValues[3] + hexValues[2] + hexValues[1] + hexValues[0] + "-" +
		hexValues[5] + hexValues[4] + "-" +
		hexValues[7] + hexValues[6] + "-" +
		hexValues[8] + hexValues[9] + "-" +
		hexValues[10] + hexValues[11] + hexValues[12] + hexValues[13] + hexValues[14] + hexValues[15]
	return uuidStr, nil

}

// GetControlMode ...
func (amt Command) GetControlMode() (int, error) {
	_, err := amt.Initialize()
	if err != nil {
		return -1, err
	}

	var controlMode C.int = 0
	status := C.pthi_GetControlMode(&controlMode)
	if status == 0 {
		return int(controlMode), nil
	}
	return -1, errors.New("unable to determine control mode")
}

// GetControlMode ...
func (amt Command) GetControlModeV2() (int, error) {
	pthi := pthi.NewPTHICommand()
	defer pthi.Close()
	result, err := pthi.GetControlMode()
	if err != nil {
		return -1, err
	}

	return result, nil

}

// GetDNSSuffix ...
func (amt Command) GetOSDNSSuffix() (string, error) {
	lanResult, _ := amt.GetLANInterfaceSettings(false)
	ifaces, _ := net.Interfaces()
	for _, v := range ifaces {
		if v.HardwareAddr.String() == lanResult.MACAddress {
			addrs, _ := v.Addrs()
			for _, a := range addrs {
				networkIp, ok := a.(*net.IPNet)
				if ok && !networkIp.IP.IsLoopback() && networkIp.IP.To4() != nil {
					ip := networkIp.IP.String()
					suffix, _ := net.LookupAddr(ip)
					if len(suffix) > 0 {
						hostname, _ := os.Hostname()
						dnsSuffix := strings.Trim(suffix[0], hostname)
						dnsSuffix = strings.TrimLeft(dnsSuffix, ".")
						dnsSuffix = strings.TrimRight(dnsSuffix, ".")
						return dnsSuffix, nil
					}
					return "", nil
				}
			}
		}
	}
	return "", nil
}

// GetDNSSuffix ...
func (amt Command) GetDNSSuffix() (string, error) {
	_, err := amt.Initialize()
	if err != nil {
		return "", err
	}

	dnsSuffix := AMTANSIString{}
	packedDNSSuffix := C.struct__AMT_ANSI_STRING{}
	status := C.pthi_GetDnsSuffix(&packedDNSSuffix)
	if status == 0 {

		cdata := C.GoBytes(unsafe.Pointer(&packedDNSSuffix), C.sizeof_struct__AMT_ANSI_STRING*253) //253 is maximum FQDN Length
		buf := bytes.NewBuffer(cdata)

		binary.Read(buf, binary.LittleEndian, &dnsSuffix.Length)
		binary.Read(buf, binary.LittleEndian, &dnsSuffix.Buffer)
		cStrings := (*[1 << 28]*C.char)(unsafe.Pointer(&dnsSuffix.Buffer))[:int(dnsSuffix.Length):int(dnsSuffix.Length)]
		if len(cStrings) > 0 {
			return C.GoString(cStrings[0])[:int(dnsSuffix.Length)], nil
		}
		return "", nil
	}
	return "", errors.New("unable to retrieve DNS suffix")
}

func (amt Command) GetDNSSuffixV2() (string, error) {
	pthi := pthi.NewPTHICommand()
	defer pthi.Close()
	result, err := pthi.GetDNSSuffix()
	if err != nil {
		return "", err
	}

	return result, nil
}

// GetCertificateHashes ...
func (amt Command) GetCertificateHashes() ([]CertHashEntry, error) {
	hashEntries := []CertHashEntry{}

	_, err := amt.Initialize()
	if err != nil {
		return hashEntries, err
	}
	hashedHandles := C.struct__AMT_HASH_HANDLES{}
	packedCertHashEntry := C.struct__CERTHASH_ENTRY{}
	status := C.pthi_EnumerateHashHandles(&hashedHandles)
	if status == 0 {
		for i := 0; i < int(hashedHandles.Length); i++ {
			status2 := C.pthi_GetCertificateHashEntry(hashedHandles.Handles[i], &packedCertHashEntry)
			tmp := CertHashEntry{}
			ccerthash := CCertHashEntry{}
			hashSize := 0
			if status2 == 0 {
				cdata := C.GoBytes(unsafe.Pointer(&packedCertHashEntry), C.sizeof_struct__CERTHASH_ENTRY+(1024))
				buf := bytes.NewBuffer(cdata)

				binary.Read(buf, binary.LittleEndian, &ccerthash.IsDefault)
				binary.Read(buf, binary.LittleEndian, &ccerthash.IsActive)
				binary.Read(buf, binary.LittleEndian, &ccerthash.CertificateHash)
				binary.Read(buf, binary.LittleEndian, &ccerthash.HashAlgorithm)
				binary.Read(buf, binary.LittleEndian, &ccerthash.Name)

				hashSize, tmp.Algorithm = utils.InterpretHashAlgorithm(int(ccerthash.HashAlgorithm))
				if ccerthash.IsActive == 1 {
					cStrings := (*[1 << 28]*C.char)(unsafe.Pointer(&ccerthash.Name.Buffer))[:int(ccerthash.Name.Length):int(ccerthash.Name.Length)]
					if len(cStrings) > 0 {

						tmp.Name = strings.Trim(C.GoString(cStrings[0])[:int(ccerthash.Name.Length)], "\xab")
					}
					tmp.IsDefault = ccerthash.IsDefault == 1
					tmp.IsActive = ccerthash.IsActive == 1

					hashString := ""
					for i := 0; i < hashSize; i++ {
						hashString = hashString + fmt.Sprintf("%02x", int(ccerthash.CertificateHash[i]))
					}

					tmp.Hash = hashString
					hashEntries = append(hashEntries, tmp)
				}

			} else {
				//todo: log error
			}
		}
		return hashEntries, nil
	}
	return hashEntries, errors.New("unable to retrieve certificate hashes")
}

func (amt Command) GetCertificateHashesV2() ([]CertHashEntry, error) {
	pthi := pthi.NewPTHICommand()
	defer pthi.Close()

	pthiEntryList, err := pthi.GetCertificateHashes()
	amtEntryList := []CertHashEntry{}
	if err != nil {
		return amtEntryList, err
	}

	// Convert pthi results to amt results
	for _, pthiEntry := range pthiEntryList {

		hashSize, algo := utils.InterpretHashAlgorithm(int(pthiEntry.HashAlgorithm))

		hashString := ""
		for i := 0; i < hashSize; i++ {
			hashString = hashString + fmt.Sprintf("%02x", int(pthiEntry.CertificateHash[i]))
		}

		amtEntry := CertHashEntry{
			Hash:      hashString,
			Name:      ANSI2String(pthiEntry.Name),
			Algorithm: algo,
			IsActive:  pthiEntry.IsActive > 0,
			IsDefault: pthiEntry.IsDefault > 0,
		}

		amtEntryList = append(amtEntryList, amtEntry)
	}

	return amtEntryList, nil
}

// GetRemoteAccessConnectionStatus ...
func (amt Command) GetRemoteAccessConnectionStatus() (RemoteAccessStatus, error) {
	remoteAccessStatus := RemoteAccessStatus{}

	_, err := amt.Initialize()
	if err != nil {
		return remoteAccessStatus, err
	}

	mpsHostname := AMTANSIString{}
	packedRAS := C.struct__REMOTE_ACCESS_STATUS{}
	status := C.pthi_GetRemoteAccessConnectionStatus(&packedRAS)
	if status == 0 {
		remoteAccessStatus.NetworkStatus = utils.InterpretAMTNetworkConnectionStatus(int(packedRAS.AmtNetworkConnectionStatus))
		remoteAccessStatus.RemoteStatus = utils.InterpretRemoteAccessConnectionStatus(int(packedRAS.RemoteAccessConnectionStatus))
		remoteAccessStatus.RemoteTrigger = utils.InterpretRemoteAccessTrigger(int(packedRAS.RemoteAccessConnectionTrigger))

		cdata := C.GoBytes(unsafe.Pointer(&packedRAS.MpsHostname), C.sizeof_struct__AMT_ANSI_STRING*utils.MPSServerMaxLength)
		buf := bytes.NewBuffer(cdata)

		binary.Read(buf, binary.LittleEndian, &mpsHostname.Length)
		binary.Read(buf, binary.LittleEndian, &mpsHostname.Buffer)
		cStrings := (*[1 << 28]*C.char)(unsafe.Pointer(&mpsHostname.Buffer))[:int(mpsHostname.Length):int(mpsHostname.Length)]
		if len(cStrings) > 0 {
			remoteAccessStatus.MPSHostname = strings.Trim(C.GoString(cStrings[0]), "\xab")
		}
	} else {
		return remoteAccessStatus, errors.New("unable to retrieve remote access connection status")
	}
	return remoteAccessStatus, nil
}

func (amt Command) GetRemoteAccessConnectionStatusV2() (RemoteAccessStatus, error) {
	pthi := pthi.NewPTHICommand()
	defer pthi.Close()
	result, err := pthi.GetRemoteAccessConnectionStatus()
	if err != nil {
		emptyRAStatus := RemoteAccessStatus{}
		return emptyRAStatus, err
	}

	RAStatus := RemoteAccessStatus{
		NetworkStatus: utils.InterpretAMTNetworkConnectionStatus(int(result.NetworkStatus)),
		RemoteStatus:  utils.InterpretRemoteAccessConnectionStatus(int(result.RemoteStatus)),
		RemoteTrigger: utils.InterpretRemoteAccessTrigger(int(result.RemoteTrigger)),
		MPSHostname:   ANSI2String(result.MPSHostname),
	}

	return RAStatus, nil
}

// GetLANInterfaceSettings ...
func (amt Command) GetLANInterfaceSettings(useWireless bool) (InterfaceSettings, error) {
	interfaceSettings := InterfaceSettings{}

	_, err := amt.Initialize()
	if err != nil {
		return interfaceSettings, err
	}

	LANSettings := C.struct__LAN_SETTINGS{}
	var status C.uint
	if useWireless {
		status = C.pthi_GetLanInterfaceSettings(1, &LANSettings)
	} else {
		status = C.pthi_GetLanInterfaceSettings(0, &LANSettings)

	}
	if status == 0 {
		interfaceSettings.IsEnabled = LANSettings.Enabled == 1
		interfaceSettings.DHCPEnabled = LANSettings.DhcpEnabled == 1

		if LANSettings.DhcpIpMode == 1 {
			interfaceSettings.DHCPMode = "active"
		} else {
			interfaceSettings.DHCPMode = "passive"
		}

		if LANSettings.LinkStatus == 1 {
			interfaceSettings.LinkStatus = "up"
		} else {
			interfaceSettings.LinkStatus = "down"
		}

		part1 := LANSettings.Ipv4Address >> 24 & 0xff
		part2 := LANSettings.Ipv4Address >> 16 & 0xff
		part3 := LANSettings.Ipv4Address >> 8 & 0xff
		part4 := LANSettings.Ipv4Address & 0xff

		interfaceSettings.IPAddress = strconv.Itoa(int(part1)) + "." + strconv.Itoa(int(part2)) + "." + strconv.Itoa(int(part3)) + "." + strconv.Itoa(int(part4))

		macPart0 := fmt.Sprintf("%02x", int(LANSettings.MacAddress[0]))
		macPart1 := fmt.Sprintf("%02x", int(LANSettings.MacAddress[1]))
		macPart2 := fmt.Sprintf("%02x", int(LANSettings.MacAddress[2]))
		macPart3 := fmt.Sprintf("%02x", int(LANSettings.MacAddress[3]))
		macPart4 := fmt.Sprintf("%02x", int(LANSettings.MacAddress[4]))
		macPart5 := fmt.Sprintf("%02x", int(LANSettings.MacAddress[5]))
		interfaceSettings.MACAddress = macPart0 + ":" + macPart1 + ":" + macPart2 + ":" + macPart3 + ":" + macPart4 + ":" + macPart5
	} else {
		return interfaceSettings, errors.New("unable to retrieve interface settings")
	}
	return interfaceSettings, nil
}

func (amt Command) GetLANInterfaceSettingsV2(useWireless bool) (InterfaceSettings, error) {
	pthi := pthi.NewPTHICommand()
	defer pthi.Close()
	result, err := pthi.GetLANInterfaceSettings(useWireless)
	if err != nil {
		emptySettings := InterfaceSettings{}
		return emptySettings, err
	}

	settings := InterfaceSettings{
		IsEnabled:   result.Enabled == 1,
		DHCPEnabled: result.DhcpEnabled == 1,
	}

	if result.LinkStatus == 1 {
		settings.LinkStatus = "up"
	} else {
		settings.LinkStatus = "down"
	}

	if result.DhcpIpMode == 1 {
		settings.DHCPMode = "active"
	} else {
		settings.DHCPMode = "passive"
	}

	str := fmt.Sprint(result.Ipv4Address)
<<<<<<< HEAD
	if str != "0" {
		settings.IPAddress = str[:2] + "." + str[2:5] + "." + str[5:8] + "." + str[8:]
	} else {
		settings.IPAddress = "0.0.0.0"
=======
	if str == "0" {
		settings.IPAddress = "0.0.0.0"
	} else {
		settings.IPAddress = str[:2] + "." + str[2:5] + "." + str[5:8] + "." + str[8:]
>>>>>>> 49a19772
	}

	settings.MACAddress = (string(result.MacAddress[0]) + ":" +
		string(result.MacAddress[1]) + ":" +
		string(result.MacAddress[2]) + ":" +
		string(result.MacAddress[3]) + ":" +
		string(result.MacAddress[4]) + ":" +
		string(result.MacAddress[5]))

	return settings, nil
}

// GetLocalSystemAccount ...
func (amt Command) GetLocalSystemAccount() (LocalSystemAccount, error) {
	lsa := LocalSystemAccount{}

	_, err := amt.Initialize()
	if err != nil {
		return lsa, err
	}

	localSystemAccount := C.struct__LOCAL_SYSTEM_ACCOUNT{}
	status := C.pthi_GetLocalSystemAccount(&localSystemAccount)
	println(status)
	//todo: should these be trimmed?
	if status == 0 {
		lsa.Username = strings.Replace(C.GoStringN((*C.char)(unsafe.Pointer(&localSystemAccount.username)), 33), "\u0000", "", -1) //33 from CFG_MAX_ACL_USER_LENGTH
		lsa.Password = strings.Replace(C.GoStringN((*C.char)(unsafe.Pointer(&localSystemAccount.password)), 33), "\u0000", "", -1)
	} else {
		return lsa, errors.New("unable to retrieve local system account info")
	}
	return lsa, nil

}

func (amt Command) GetLocalSystemAccountV2() (LocalSystemAccount, error) {
	pthi := pthi.NewPTHICommand()
	defer pthi.Close()
	result, err := pthi.GetLocalSystemAccount()
	if err != nil {
		emptySystemAccount := LocalSystemAccount{}
		return emptySystemAccount, err
	}

	username := ""
	for i := 0; i < len(result.Account.Username); i++ {
		if string(result.Account.Username[i]) != "\x00" {
			username = username + string(result.Account.Username[i])
		}
	}

	password := ""
	for i := 0; i < len(result.Account.Password); i++ {
		if string(result.Account.Password[i]) != "\x00" {
			password = password + string(result.Account.Password[i])
		}
	}

	lsa := LocalSystemAccount{
		Username: username,
		Password: password,
	}

	return lsa, nil
}

// InitiateLMS ...
func (amt Command) InitiateLMS() {
	C.main_micro_lms()
}<|MERGE_RESOLUTION|>--- conflicted
+++ resolved
@@ -523,6 +523,7 @@
 	}
 
 	settings := InterfaceSettings{
+		IPAddress:   "0.0.0.0",
 		IsEnabled:   result.Enabled == 1,
 		DHCPEnabled: result.DhcpEnabled == 1,
 	}
@@ -540,17 +541,8 @@
 	}
 
 	str := fmt.Sprint(result.Ipv4Address)
-<<<<<<< HEAD
 	if str != "0" {
 		settings.IPAddress = str[:2] + "." + str[2:5] + "." + str[5:8] + "." + str[8:]
-	} else {
-		settings.IPAddress = "0.0.0.0"
-=======
-	if str == "0" {
-		settings.IPAddress = "0.0.0.0"
-	} else {
-		settings.IPAddress = str[:2] + "." + str[2:5] + "." + str[5:8] + "." + str[8:]
->>>>>>> 49a19772
 	}
 
 	settings.MACAddress = (string(result.MacAddress[0]) + ":" +
