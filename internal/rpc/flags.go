--- conflicted
+++ resolved
@@ -95,7 +95,6 @@
 }
 
 func (f *Flags) setupCommonFlags() {
-<<<<<<< HEAD
 	for _, fs := range []*flag.FlagSet{f.amtActivateCommand, f.amtDeactivateCommand, f.amtMaintenanceCommand} {
 		fs.StringVar(&f.URL, "u", "", "websocket address of server to activate against") //required
 		fs.BoolVar(&f.SkipCertCheck, "n", false, "skip websocket server certificate verification")
@@ -131,14 +130,6 @@
 	f.Command = "maintenance --synctime --password " + *passwordPtr
 	return true
 }
-=======
-	for _, fs := range []*flag.FlagSet{f.amtActivateCommand, f.amtDeactivateCommand} {
-		fs.StringVar(&f.URL, "u", f.lookupEnvOrString("URL", ""), "websocket address of server to activate against") //required
-		fs.BoolVar(&f.SkipCertCheck, "n", f.lookupEnvOrBool("SKIP_CERT_CHECK", false), "skip websocket server certificate verification")
-		fs.StringVar(&f.Proxy, "p", f.lookupEnvOrString("PROXY", ""), "proxy address and port")
-		fs.BoolVar(&f.Verbose, "v", false, "verbose output")
-	}
-}
 
 func (f *Flags) lookupEnvOrString(key string, defaultVal string) string {
 	if val, ok := os.LookupEnv(key); ok {
@@ -158,7 +149,6 @@
 	return defaultVal
 }
 
->>>>>>> 999a1931
 func (f *Flags) handleActivateCommand() bool {
 	f.amtActivateCommand.StringVar(&f.DNS, "d", f.lookupEnvOrString("DNS_SUFFIX", ""), "dns suffix override")
 	f.amtActivateCommand.StringVar(&f.Hostname, "h", f.lookupEnvOrString("HOSTNAME", ""), "hostname override")
